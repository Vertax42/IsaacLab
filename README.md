--- conflicted
+++ resolved
@@ -1,9 +1,5 @@
-<<<<<<< HEAD
-=======
 # IsaacLab
-My IsaacLab Codebase
-=======
->>>>>>> d169a622
+
 ![Isaac Lab](docs/source/_static/isaaclab.jpg)
 
 ---
